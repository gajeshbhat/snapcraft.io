--- conflicted
+++ resolved
@@ -46,11 +46,7 @@
     const os = type.split("-")[0];
     const selected = document.querySelector(".js-" + type);
     const unselected = document.querySelector(
-<<<<<<< HEAD
-      '[class*="js-' + os + '-"]:not(.js-' + type + ")"
-=======
       "[class*='js-" + os + "-']:not(.js-" + type + ")"
->>>>>>> 39351d59
     );
 
     if (!selected && !unselected) {
