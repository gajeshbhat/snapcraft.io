--- conflicted
+++ resolved
@@ -1,17 +1,14 @@
 /* globals d3 bb moment */
 
 import installsMetrics from './graphs/installs';
+import activeDevicesMetrics from './graphs/activeDevices';
 
 /**
  * Render all metrics
  * @param {Object} metrics An object of metrics from the API.
  */
 function renderMetrics(metrics) {
-<<<<<<< HEAD
   if (!d3 || !bb) {
-=======
-  if (!d3 && !bb) {
->>>>>>> 743e3b81
     return false;
   }
 
